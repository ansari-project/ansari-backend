--- conflicted
+++ resolved
@@ -1,52 +1,30 @@
 # This file aims to process input from standard input and generate answers using a specified LLM model.
 
-<<<<<<< HEAD
+import logging
+from typing import Optional
+
+import typer
+
 from ansari.agents import Ansari
+from ansari.agents.ansari_claude import AnsariClaude
 from ansari.ansari_logger import get_logger
 from ansari.config import get_settings
 from ansari.presenters.stdio_presenter import StdioPresenter
 
 logger = get_logger()
 
-if __name__ == "__main__":
-    logger.debug("Starting the Ansari chatbot in terminal (stdio)...")
-    agent = Ansari(get_settings())
-    presenter = StdioPresenter(agent)
-    presenter.present()
-=======
-import logging
-import typer
-import sys
-from typing import Optional
+app = typer.Typer()
 
-from ansari.agents import Ansari
-from ansari.agents.ansari_claude import AnsariClaude
-from ansari.config import get_settings
-from ansari.presenters.stdio_presenter import StdioPresenter
-
-app = typer.Typer()
 
 @app.command()
 def main(
-    agent: str = typer.Option(
-        "Ansari",
-        "--agent",
-        "-a",
-        help="Agent to use (AnsariClaude or Ansari)"
-    ),
+    agent: str = typer.Option("Ansari", "--agent", "-a", help="Agent to use (AnsariClaude or Ansari)"),
     log_level: str = typer.Option(
-        "INFO",
-        "--log-level",
-        "-l",
-        help="Logging level (DEBUG, INFO, WARNING, ERROR, CRITICAL)",
-        case_sensitive=False
+        "INFO", "--log-level", "-l", help="Logging level (DEBUG, INFO, WARNING, ERROR, CRITICAL)", case_sensitive=False
     ),
     input: Optional[str] = typer.Option(
-        None,
-        "--input",
-        "-i", 
-        help="Input to send to the agent. If not provided, starts interactive mode."
-    )
+        None, "--input", "-i", help="Input to send to the agent. If not provided, starts interactive mode."
+    ),
 ):
     """
     Run the Ansari agent. If input is provided, process it and exit.
@@ -55,32 +33,33 @@
     # Convert log level string to logging constant
     numeric_level = getattr(logging, log_level.upper(), None)
     if not isinstance(numeric_level, int):
-        raise ValueError(f'Invalid log level: {log_level}')
-    
+        raise ValueError(f"Invalid log level: {log_level}")
+
     logging.basicConfig(level=numeric_level)
     settings = get_settings()
-    
+
     if agent == "AnsariClaude":
         agent_instance = AnsariClaude(settings)
     elif agent == "Ansari":
         agent_instance = Ansari(settings)
     else:
         raise ValueError(f"Unknown agent type: {agent}. Must be one of: AnsariClaude, Ansari")
-    
+
     # Print greeting
     print(agent_instance.greet())
-    
+
     if input:
         # Process single input and exit
         for word in agent_instance.process_input(input):
             if word is not None:
-                print(word, end='', flush=True)
+                print(word, end="", flush=True)
         print()
     else:
         # No input provided, start interactive mode
         presenter = StdioPresenter(agent_instance, skip_greeting=True)
         presenter.present()
 
+
 if __name__ == "__main__":
-    app()
->>>>>>> 5a72a045
+    logger.debug("Starting the Ansari chatbot in terminal (stdio)...")
+    app()