import asyncio
import json
import time
from typing import Generator

from ansari.agents.ansari import Ansari
from ansari.ansari_db import MessageLogger
from ansari.ansari_logger import get_logger
from ansari.config import Settings
from ansari.util.prompt_mgr import PromptMgr
from ansari.util.translation import translate_texts_parallel

# Set up logging
logger = get_logger(__name__)


class AnsariClaude(Ansari):
    """Claude-based implementation of the Ansari agent."""

    def __init__(self, settings: Settings, message_logger: MessageLogger = None, json_format=False):
        """Initialize the Claude-based Ansari agent.

        Args:
            settings: Application settings
            message_logger: Optional message logger instance
            json_format: Whether to use JSON format for responses
        """
        # Call parent initialization
        super().__init__(settings, message_logger, json_format)

        # Log environment information for debugging
        try:
            import platform
            import sys

            import anthropic

            logger.info(f"Python version: {sys.version}")
            logger.info(f"Platform: {platform.platform()}")
            logger.info(f"Anthropic client version: {anthropic.__version__}")

            # Log API key configuration (safely)
            api_key_status = "Set" if hasattr(settings, "ANTHROPIC_API_KEY") and settings.ANTHROPIC_API_KEY else "Not set"
            logger.info(f"ANTHROPIC_API_KEY status: {api_key_status}")

            # Log model configuration
            logger.info(f"Using model: {settings.ANTHROPIC_MODEL}")
        except Exception as e:
            logger.error(f"Error logging environment info: {str(e)}")

        # Initialize Claude-specific client
        try:
            self.client = anthropic.Anthropic()
            logger.debug("Successfully initialized Anthropic client")
        except Exception as e:
            logger.error(f"Error initializing Anthropic client: {str(e)}")
            raise

        # Convert tool descriptions to Claude format
        self.tools = [self._convert_tool_format(x) for x in self.tools]
        logger.debug(f"Converted {len(self.tools)} tools to Claude format")

        # Initialize empty message history for Claude (no system message)
        self.message_history = []

        # Initialize citation tracking
        self.citations = []

    def validate_message(self, message):
        """Validates message structure for consistency before logging.

        This method ensures that messages have the expected structure based on their role
        and type, which helps maintain consistency between in-memory and database
        representations.

        Args:
            message: The message to validate

        Returns:
            bool: True if the message is valid, False otherwise
        """
        logger.debug(f"Validating message with role: {message.get('role', 'unknown')}")

        if not isinstance(message, dict):
            logger.warning(f"Message must be a dictionary, got {type(message)}")
            return False

        if "role" not in message:
            logger.warning("Message must have a role")
            return False

        if "content" not in message:
            logger.warning(f"Message with role '{message['role']}' must have content")
            return False

        role = message["role"]
        content = message["content"]
        logger.debug(f"Validating {role} message with content type: {type(content)}")

        # Assistant messages should have list content with typed blocks
        if role == "assistant":
            if not isinstance(content, list):
                logger.warning(f"Assistant message content should be a list, got {type(content)}")
                logger.debug(f"Invalid assistant content: {content}")
                return False

            # Check if any block is missing a type
            for i, block in enumerate(content):
                logger.debug(f"Validating assistant content block {i} of type: {type(block)}")

                if not isinstance(block, dict):
                    logger.warning(f"Assistant message content block {i} must be a dict, got {type(block)}")
                    return False

                if "type" not in block:
                    logger.warning(f"Assistant message content block {i} must have a type")
                    logger.debug(f"Invalid block without type: {block}")
                    return False

                # Text blocks must have text
                if block["type"] == "text" and "text" not in block:
                    logger.warning(f"Text block {i} must have text")
                    logger.debug(f"Invalid text block: {block}")
                    return False

                # Tool use blocks must have id, name, and input
                if block["type"] == "tool_use":
                    if "id" not in block:
                        logger.warning(f"Tool use block {i} must have an id")
                        logger.debug(f"Invalid tool use block: {block}")
                        return False
                    if "name" not in block:
                        logger.warning(f"Tool use block {i} must have a name")
                        logger.debug(f"Invalid tool use block: {block}")
                        return False
                    if "input" not in block:
                        logger.warning(f"Tool use block {i} must have input")
                        logger.debug(f"Invalid tool use block: {block}")
                        return False

        # User messages with tool results should have the right structure
        if role == "user" and isinstance(content, list):
            tool_result_blocks = [b for b in content if b.get("type") == "tool_result"]
            logger.debug(f"Found {len(tool_result_blocks)} tool result blocks in user message")

            if tool_result_blocks:
                for i, block in enumerate(tool_result_blocks):
                    if "tool_use_id" not in block:
                        logger.warning(f"Tool result block {i} must have a tool_use_id")
                        logger.debug(f"Invalid tool result block: {block}")
                        return False
                    if "content" not in block:
                        logger.warning(f"Tool result block {i} must have content")
                        logger.debug(f"Invalid tool result block: {block}")
                        return False

        logger.debug(f"Message validation successful for {role} message")
        return True

    def _log_message(self, message):
        """Log a message using the message_logger with complete representation from message_history.

        This ensures that the messages logged to the database match what's in the message_history.
        The database will store this in a flattened format which will be reconstructed during retrieval.
        """
        logger.debug(
            f"_log_message called with message role: {message.get('role')}, "
            f"content type: {type(message.get('content'))}, "
            f"message_history length: {len(self.message_history)}"
        )

        if not self.message_logger:
            logger.warning("No message_logger available, skipping message logging")
            return

        # Validate message structure
        if not self.validate_message(message):
            logger.warning(f"Invalid message structure: {message}")
            return

        logger.info(f"Logging {message}")
        content = message["content"]
        tool_details = []
        ref_list = []
        tool_name = message.get("tool_name", None)

        # Handle different message content formats
        if isinstance(content, list):
            ref_list = [block for block in content if block.get("type") == "document"]
            logger.debug(f"Found {len(ref_list)} document blocks in message")

            # Extract tool details from content for assistant messages
            if message["role"] == "assistant":
                tool_use_blocks = [block for block in content if block.get("type") == "tool_use"]
                logger.debug(f"Found {len(tool_use_blocks)} tool_use blocks in assistant message")
                # If we have tool use blocks, properly extract and format their details
                if tool_use_blocks:
                    tool_name = tool_use_blocks[0].get("name")
                    tool_details = {
                        "id": tool_use_blocks[0].get("id"),
                        "type": "function",
                        "function": {
                            "name": tool_use_blocks[0].get("name"),
                            "arguments": json.dumps(tool_use_blocks[0].get("input", {})),
                        },
                    }
            # Extract tool result details for user messages
            elif message["role"] == "user":
                tool_result_blocks = [block for block in content if block.get("type") == "tool_result"]
                logger.debug(f"Found {len(tool_result_blocks)} tool_result blocks in user message")
                if tool_result_blocks:
                    tool_details = tool_result_blocks

        # Log the message with appropriate structure
        try:
            self.message_logger.log(
                role=message["role"],
                content=content,
                tool_name=tool_name,
                tool_details=tool_details,
                ref_list=ref_list,
            )
            logger.debug(f"Successfully logged message with role: {message['role']}")
        except Exception as e:
            logger.error(f"Error logging message: {str(e)}")
            logger.error(f"Message that failed to log: {message}")

    def replace_message_history(self, message_history: list[dict], use_tool=True, stream=True):
        """
        Replaces the current message history (stored in Ansari) with the given message history,
        and then processes it to generate a response from Ansari.
        """
        # AnsariClaude doesn't use system message, so we don't need to prefix it
        self.message_history = message_history

        for m in self.process_message_history(use_tool, stream):
            if m:
                yield m

    def _convert_tool_format(self, tool):
        """Convert from OpenAI's function calling format to Claude's format.

        OpenAI format:
        {
            "type": "function",
            "function": {
                "name": "get_weather",
                "description": "...",
                "parameters": {
                    "type": "object",
                    "properties": {...},
                    "required": [...]
                }
            }
        }

        Claude format:
        {
            "name": "get_weather",
            "description": "...",
            "input_schema": {
                "type": "object",
                "properties": {...},
                "required": [...]
            }
        }
        """
        return {
            "name": tool["function"]["name"],
            "description": tool["function"]["description"],
            "input_schema": tool["function"]["parameters"],
        }

    def process_tool_call(self, tool_name: str, tool_args: dict, tool_id: str):
        """Process a tool call and return its result as a list."""
        if tool_name not in self.tool_name_to_instance:
            logger.warning(f"Unknown tool name: {tool_name}")
            return ([], [])

        try:
            query = tool_args["query"]  # tool_args is now a dict, not a string

        except KeyError as e:  # Remove JSONDecodeError since we're not parsing JSON
            logger.error(f"Failed to parse tool arguments: {e}")
            logger.error(f"Raw arguments: {tool_args}")
            raise

        tool_instance = self.tool_name_to_instance[tool_name]

        # Get raw results
        results = tool_instance.run(query)

        # Format results in different ways
        tool_result = tool_instance.format_as_tool_result(results)
        reference_list = tool_instance.format_as_ref_list(results)

        if not reference_list:
            return (tool_result, [])

        logger.info(f"Got {len(reference_list)} results from {tool_name}")

        # Return results
        return (tool_result, reference_list)

    def process_one_round(self) -> Generator[str, None, None]:
        """Process one round of conversation.

        Yields:
            Chunks of the response text

        Side effect:
            - Updates the message history with at most one user message and one assistant message
            - Logs these messages once they're complete
        """
        prompt_mgr = PromptMgr()
        system_prompt = prompt_mgr.bind("system_msg_claude").render()

        logger.info(f"Sending messages to Claude: {json.dumps(self.message_history, indent=2)}")

        # Create API request parameters
        params = {
            "model": self.settings.ANTHROPIC_MODEL,
            "system": system_prompt,
            "messages": self.message_history,
            "max_tokens": 4096,
            "temperature": 0.0,
            "stream": True,  # Always stream
        }
        params["tools"] = self.tools

        # Log API request parameters (excluding the full message history for brevity)
        logger_params = params.copy()
        logger_params["messages"] = f"[{len(self.message_history)} messages]"
        logger_params["system"] = system_prompt[:100] + "..." if len(system_prompt) > 100 else system_prompt
        logger.info(f"API request parameters: {logger_params}")

        failures = 0
        response = None
        start_time = time.time()

        # Retry loop for API calls
        while not response:
            try:
                logger.debug("Calling Anthropic API...")
                response = self.client.messages.create(**params)
                elapsed = time.time() - start_time
                logger.info(f"API connection established after {elapsed:.2f}s")
            except Exception as e:
                failures += 1
                elapsed = time.time() - start_time
                logger.warning(f"API call failed after {elapsed:.2f}s: {str(e)}")
                logger.error(f"Error type: {type(e).__name__}")

                if hasattr(e, "__dict__"):
                    logger.error(f"Error details: {e.__dict__}")

                if failures >= self.settings.MAX_FAILURES:
                    logger.error("Max retries exceeded")
                    raise

                logger.info("Retrying in 5 seconds...")
                time.sleep(5)
                continue

        # Variables to accumulate complete messages before adding to history
        assistant_text = ""
        tool_calls = []
        response_finished = False

        # Variables for processing the streaming response
        current_tool = None
        current_json = ""

        logger.info("Processing response chunks")

        """ Warning: This is probably the most complex code in all of Ansari. 

        This is a finite state machine that processes the response chunks.

        A summary of what the code does is: 
    
        - If it's a content block start and it's a tool call, capture the key parameters of the tool call. 
        - If it's a content block delta that is text, add the text to the assistant's message. 
        - If it's a content block delta that is a citation, add the citation to the citations list and 
         yield a string that represents the citation.
         - If it's tool parameters, accumulate the tool paramters into the current tool.  

        """
        logger.debug("Starting to process response stream")
        chunk_count = 0
        content_block_count = 0
        message_delta_count = 0

        for chunk in response:
            chunk_count += 1
            logger.debug(f"Processing chunk #{chunk_count} of type: {chunk.type}")

            if chunk.type == "content_block_start":
                content_block_count += 1
                logger.debug(f"Content block #{content_block_count} start: {getattr(chunk.content_block, 'type', 'unknown')}")

                if (
                    hasattr(chunk, "content_block")
                    and hasattr(chunk.content_block, "type")
                    and chunk.content_block.type == "tool_use"
                ):
                    # Start of a tool call
                    logger.info(f"Starting tool call with id: {chunk.content_block.id}, name: {chunk.content_block.name}")
                    current_tool = {
                        "type": "tool_use",
                        "id": chunk.content_block.id,
                        "name": chunk.content_block.name,
                    }
                    logger.debug(f"Starting tool call: {current_tool}")
                else:
                    logger.debug(f"Content block start but not a tool use: {chunk}")

            elif chunk.type == "content_block_delta":
                if hasattr(chunk.delta, "text"):
                    text = chunk.delta.text
                    assistant_text += text
                    logger.debug(f"Adding text delta: '{text[:20]}...' (truncated)")
                    yield text
                elif getattr(chunk.delta, "type", None) == "citations_delta":
                    # Process citation delta
                    citation = chunk.delta.citation
                    self.citations.append(citation)
                    citation_ref = f" [{len(self.citations)}] "
                    assistant_text += citation_ref
                    logger.debug(f"Adding citation reference: {citation_ref}")
                    yield citation_ref
                elif hasattr(chunk.delta, "partial_json"):
                    # Accumulate JSON for tool arguments
                    current_json += chunk.delta.partial_json
                    logger.debug(f"Accumulating JSON for tool, current length: {len(current_json)}")
                else:
                    logger.debug(f"Unhandled content_block_delta: {chunk.delta}")

            elif chunk.type == "content_block_stop":
                logger.debug("Content block stop received")
                if current_tool:
                    try:
                        logger.debug(f"Parsing accumulated JSON for tool: {current_json[:50]}... (truncated)")
                        arguments = json.loads(current_json)
                        logger.debug(f"Tool arguments: {arguments}")
                        current_tool["input"] = arguments
                        tool_calls.append(current_tool)
                        logger.info(f"Added tool call to queue, total: {len(tool_calls)}")

                        # Reset for next tool
                        current_tool = None
                        current_json = ""

                    except Exception as e:
                        error_msg = f"Tool call failed: {str(e)}"
                        logger.error(error_msg)
                        logger.error(f"Failed JSON: {current_json}")
                        raise

            elif chunk.type == "message_delta":
                message_delta_count += 1
                logger.debug(f"Message delta #{message_delta_count} received")

                if hasattr(chunk.delta, "stop_reason"):
                    logger.debug(f"Message delta has stop_reason: {chunk.delta.stop_reason}")
                    if chunk.delta.stop_reason == "tool_use":
                        logger.debug("Message stopped for tool use")
                    elif chunk.delta.stop_reason == "end_turn":
                        if response_finished:
                            logger.warning("Received end_turn stop_reason but response already finished - skipping")
                        else:
                            logger.info("Message delta has stop_reason end_turn - finishing response")
                            # The same finishing logic as message_stop will happen here
                            # This handles the production case where message_stop isn't sent
                            citations_text = self._finish_response(assistant_text, tool_calls)
                            response_finished = True
                            if citations_text:
                                yield citations_text
                elif hasattr(chunk.delta, "text"):
                    text = chunk.delta.text
                    assistant_text += text
                    logger.debug(f"Adding message delta text: '{text[:20]}...' (truncated)")
                    yield text
                else:
                    logger.debug(f"Unhandled message_delta: {chunk.delta}")
                    
            elif chunk.type == "message_stop":
<<<<<<< HEAD
                logger.info("Message_stop chunk received - finishing response")
                # Add citations list at the end if there were any citations
                if self.citations:
                    citations_text = "\n\n**Citations**:\n"
                    logger.debug(f"Full Citations: {self.citations}")

                    # Process each citation
                    for i, citation in enumerate(self.citations, 1):
                        cited_text = getattr(citation, "cited_text", "")
                        title = getattr(citation, "document_title", "")
                        citations_text += f"[{i}] {title}:\n"

                        # Since we're now storing only Arabic text in the document data,
                        # we can directly use the cited text as Arabic and translate it
                        arabic_text = cited_text

                        try:
                            # Translate the Arabic text to English
                            english_translation = asyncio.run(translate_texts_parallel([arabic_text], "en", "ar"))[0]

                            # Add both Arabic and English to the citations with extra newlines
                            citations_text += f" Arabic: {arabic_text}\n\n"
                            citations_text += f" English: {english_translation}\n"
                        except Exception as e:
                            # If translation fails, log the error and just show the Arabic text
                            logger.error(f"Translation failed: {e}")
                            citations_text += f" Arabic: {arabic_text}\n\n"
                            citations_text += " English: [Translation unavailable]\n"

                    assistant_text += citations_text
                    yield citations_text

                # We are done with the message.
                # At this point the next thing we should log is

                # Add the assistant's message to history
                # This is both the text and the tool use calls.
                content_blocks = []

                # Only include text block if there's non-empty text
                if assistant_text.strip():
                    content_blocks.append({"type": "text", "text": assistant_text.strip()})

                # Always include tool_calls in content blocks if present
                # This ensures the tool use call is saved in the message history
                if tool_calls:
                    content_blocks.extend(tool_calls)

                # Create the message content based on whether we have content blocks
                message_content = None
                if content_blocks:
                    message_content = content_blocks
                else:
                    # If no content blocks, use a single empty text element
                    message_content = [{"type": "text", "text": ""}]

                # Create the assistant message for the message history
                # Don't include tool_name in the message sent to Claude API
                assistant_message = {"role": "assistant", "content": message_content}

                logger.debug(f"Adding assistant message to history. Current history length: {len(self.message_history)}")
                logger.debug(f"Assistant message content blocks: {len(message_content)}")

                # Add to message history
=======
                if response_finished:
                    logger.warning("Received message_stop but response already finished - skipping")
                else:
                    logger.info("Message_stop chunk received - finishing response")
                    # Call the extracted method to handle message completion
                    citations_text = self._finish_response(assistant_text, tool_calls)
                    response_finished = True
                    if citations_text:
                        yield citations_text

    def _finish_response(self, assistant_text, tool_calls):
        """Handle the completion of a response, adding citations and processing tool calls.
        
        This method is called when a message stops, either via message_stop or 
        when message_delta has stop_reason 'end_turn'.
        
        Args:
            assistant_text: The accumulated text from the assistant
            tool_calls: List of tool calls to process
            
        Returns:
            The citations text that was added, if any, or None
        """
        citations_text = None
        
        # Add citations list at the end if there were any citations
        if self.citations:
            citations_text = "\n\n**Citations**:\n"
            logger.debug(f"Full Citations: {self.citations}")

            # Process each citation
            for i, citation in enumerate(self.citations, 1):
                cited_text = getattr(citation, "cited_text", "")
                title = getattr(citation, "document_title", "")
                citations_text += f"[{i}] {title}:\n"

                # Since we're now storing only Arabic text in the document data,
                # we can directly use the cited text as Arabic and translate it
                arabic_text = cited_text
                
>>>>>>> 684faee3
                try:
                    # Translate the Arabic text to English
                    english_translation = asyncio.run(translate_texts_parallel([arabic_text], "en", "ar"))[0]
                    
                    # Add both Arabic and English to the citations with extra newlines
                    citations_text += f" Arabic: {arabic_text}\n\n"
                    citations_text += f" English: {english_translation}\n"
                except Exception as e:
<<<<<<< HEAD
                    logger.error(f"Failed to append assistant message to history: {str(e)}")
                    logger.error(f"assistant_message: {assistant_message}")
                    logger.error(f"self.message_history type: {type(self.message_history)}")

                # For logging, create a copy with tool_name for database storage
                if tool_calls:
                    logger.debug("Logging assistant message with tool_name")
                    log_message = assistant_message.copy()
                    log_message["tool_name"] = tool_calls[0]["name"]
                    # Log the message with tool_name for database
                    self._log_message(log_message)
                else:
                    logger.debug("Logging regular assistant message")
                    # Log the regular message
                    self._log_message(self.message_history[-1])
=======
                    # If translation fails, log the error and just show the Arabic text
                    logger.error(f"Translation failed: {e}")
                    citations_text += f" Arabic: {arabic_text}\n\n"
                    citations_text += f" English: [Translation unavailable]\n"

        # Add the assistant's message to history
        # This is both the text and the tool use calls.
        content_blocks = []

        # Only include text block if there's non-empty text
        if assistant_text.strip():
            content_blocks.append({"type": "text", "text": assistant_text.strip()})

        # Always include tool_calls in content blocks if present
        # This ensures the tool use call is saved in the message history
        if tool_calls:
            content_blocks.extend(tool_calls)

        # Create the message content based on whether we have content blocks
        message_content = None
        if content_blocks:
            message_content = content_blocks
        else:
            # If no content blocks, use a single empty text element
            message_content = [{"type": "text", "text": ""}]
>>>>>>> 684faee3

        # Create the assistant message for the message history
        # Don't include tool_name in the message sent to Claude API
        assistant_message = {"role": "assistant", "content": message_content}
        
        logger.debug(f"Adding assistant message to history. Current history length: {len(self.message_history)}")
        logger.debug(f"Assistant message content blocks: {len(message_content)}")
        
        # Add to message history
        try:
            self.message_history.append(assistant_message)
            logger.debug(f"Successfully added assistant message. New history length: {len(self.message_history)}")
            logger.debug(f"Last message in history role: {self.message_history[-1]['role']}")
        except Exception as e:
            logger.error(f"Failed to append assistant message to history: {str(e)}")
            logger.error(f"assistant_message: {assistant_message}")
            logger.error(f"self.message_history type: {type(self.message_history)}")
        
        # For logging, create a copy with tool_name for database storage
        if tool_calls:
            logger.debug(f"Logging assistant message with tool_name")
            log_message = assistant_message.copy()
            log_message["tool_name"] = tool_calls[0]["name"]
            # Log the message with tool_name for database
            self._log_message(log_message)
        else:
            logger.debug(f"Logging regular assistant message")
            # Log the regular message
            self._log_message(self.message_history[-1])

        # Process any accumulated tool calls
        # Note: We only create a user message if there were tool calls?
        if tool_calls:
            logger.debug(f"Processing {len(tool_calls)} accumulated tool calls")
            for tc in tool_calls:
                try:
                    # Process the tool call
                    (tool_result, reference_list) = self.process_tool_call(tc["name"], tc["input"], tc["id"])

                    logger.info(f"Reference list: {json.dumps(reference_list, indent=2)}")

                    # Check what type of data we're dealing with
                    document_blocks = []
                    logger.debug(f"Reference list type: {type(reference_list)}")
                    if reference_list and len(reference_list) > 0:
                        logger.debug(f"First reference item type: {type(reference_list[0])}")

                    # All references are now dictionaries, so we can directly use them
                    document_blocks = reference_list

                    # Store the tool call details in the assistant message for proper reconstruction
                    # This ensures the database has the tool_use data needed for replay
                    # We'll use these values directly when needed

                    # Add tool result and document blocks in the same message
                    self.message_history.append(
                        {
                            "role": "user",
                            "content": [
                                {
                                    "type": "tool_result",
                                    "tool_use_id": tc["id"],
                                    "content": "Please see the references below.",
                                }
                            ]
                            + document_blocks,
                        }
                    )
                    # Log the tool result message with tool details to ensure proper saving
                    self._log_message(self.message_history[-1])

                except Exception as e:
                    logger.error(f"Error processing tool call: {str(e)}")
                    # Add error as tool result
                    self.message_history.append(
                        {
                            "role": "user",
                            "content": [
                                {
                                    "type": "tool_result",
                                    "tool_use_id": tc["id"],
                                    "content": [{"type": "text", "text": str(e)}],
                                }
                            ],
                        }
                    )
                    # Log the error message
                    self._log_message(self.message_history[-1])
                    
        return citations_text

    def process_message_history(self, use_tool=True, stream=True):
        """
        This is the main loop that processes the message history.
        It yields from the process_one_round method until the last message is an assistant message.
        The assumption coming in to this is that it ends with a user message.
        """
        logger.info("Starting process_message_history")
        logger.debug(f"Initial message history length: {len(self.message_history)}")

        if len(self.message_history) > 0:
            logger.debug(f"Last message role: {self.message_history[-1]['role']}")
            last_role = self.message_history[-1]["role"]
            if last_role == "assistant":
                logger.info("Message history already ends with assistant message, no processing needed")

        count = 0

        # Track tool_use_ids to ensure tool_result blocks have matching tool_use blocks
        tool_use_ids = set()

        # First pass: collect all tool_use IDs
        for msg in self.message_history:
            if msg.get("role") == "assistant" and isinstance(msg.get("content"), list):
                for block in msg["content"]:
                    if isinstance(block, dict) and block.get("type") == "tool_use" and "id" in block:
                        tool_use_ids.add(block["id"])
                        logger.debug(f"Found tool_use block with ID: {block['id']}")

        logger.debug(f"Found tool_use_ids: {tool_use_ids}")

        # Second pass: ensure all messages have proper format for the API
        for i in range(len(self.message_history)):
            msg = self.message_history[i]

            # All assistant messages must use the block format
            if msg.get("role") == "assistant":
                if isinstance(msg.get("content"), str):
                    # Convert string to text block
                    self.message_history[i]["content"] = [{"type": "text", "text": msg["content"]}]
                elif isinstance(msg.get("content"), list):
                    # Check if content is already in correct format with blocks having "type" field
                    has_valid_blocks = all(isinstance(item, dict) and "type" in item for item in msg["content"])
                    if not has_valid_blocks:
                        # If not blocks, convert the whole list to a text block
                        logger.warning(f"Fixing assistant message with improper content format: {msg['content']}")
                        self.message_history[i]["content"] = [{"type": "text", "text": str(msg["content"])}]
                else:
                    # Convert any other content type to text block
                    self.message_history[i]["content"] = [{"type": "text", "text": str(msg["content"])}]

            # User messages with tool_result need to have matching tool_use blocks
            elif msg.get("role") == "user" and isinstance(msg.get("content"), list):
                fixed_content = []
                has_invalid_tool_result = False

                for block in msg["content"]:
                    # Check if this is a tool_result block
                    is_tool_result = isinstance(block, dict) and (block.get("type") == "tool_result" or "tool_use_id" in block)

                    if is_tool_result:
                        # Ensure it has type field
                        if "type" not in block:
                            block["type"] = "tool_result"
                            logger.warning("Added missing 'type': 'tool_result' to block")

                        # Check if the tool_use_id exists in our collected IDs
                        if "tool_use_id" in block and block["tool_use_id"] not in tool_use_ids:
                            has_invalid_tool_result = True
                            logger.warning(f"Found tool_result with ID {block['tool_use_id']} but no matching tool_use block")
                            # Skip this block - it has no matching tool_use
                            continue

                    # Keep this block
                    fixed_content.append(block)

                # If we had to remove invalid tool_result blocks and now have an empty list,
                # replace with a simple text message
                if has_invalid_tool_result:
                    if not fixed_content:
                        self.message_history[i]["content"] = "Tool result (missing matching tool_use)"
                    else:
                        self.message_history[i]["content"] = fixed_content

        # Check if the last message is a user message and needs to be logged.
        # This check avoids double-logging the user message which is already logged in the parent Ansari.process_input method
        if len(self.message_history) > 0 and self.message_history[-1]["role"] == "user":
            # Check if this message was logged by parent class by inspecting if it exists in the logger
            should_log = True
            if self.message_logger and hasattr(self.message_logger, "messages"):
                # If the last logged message in the logger matches the last message in history, don't log it again
                if (
                    len(self.message_logger.messages) > 0
                    and self.message_logger.messages[-1]["role"] == "user"
                    and self.message_logger.messages[-1]["content"] == self.message_history[-1]["content"]
                ):
                    should_log = False

            if should_log:
                # Log the message if needed
                self._log_message(self.message_history[-1])

        logger.debug(f"Starting message processing loop with history length: {len(self.message_history)}")
        if len(self.message_history) > 0:
            logger.debug(f"Last message role before loop: {self.message_history[-1]['role']}")
        else:
            logger.warning("Message history is empty before processing loop")

        while len(self.message_history) > 0 and self.message_history[-1]["role"] != "assistant":
            logger.info(f"Processing message iteration: {count}")
            logger.debug("Current message history:\n" + "-" * 60)
            for i, msg in enumerate(self.message_history):
                logger.debug(f"Message {i}:\n{json.dumps(msg, indent=2)}")
            logger.debug("-" * 60)

            # This is pretty complicated so leaving a comment.
            # We want to yield from so that we can send the sequence through the input
            # Also use tools only if we haven't tried too many times (failure)
            #  and if the last message was not from the tool (success!)
            logger.debug("Calling process_one_round()")

            try:
                yield from self.process_one_round()
                logger.debug(f"After process_one_round(), message history length: {len(self.message_history)}")
                if len(self.message_history) > 0:
                    logger.debug(f"Last message role after process_one_round: {self.message_history[-1]['role']}")
                else:
                    logger.warning("Message history is empty after process_one_round!")
            except Exception as e:
                logger.error(f"Error in process_one_round: {str(e)}")
                # Don't raise - log and continue to avoid breaking the loop

            count += 1
            logger.debug(f"Completed iteration {count} of message processing")

        # Log the final state after processing completes
        logger.info(f"Finished process_message_history after {count} iterations")
        logger.debug(f"Final message history length: {len(self.message_history)}")

        if len(self.message_history) > 0:
            logger.info(f"Final message role: {self.message_history[-1]['role']}")
            if self.message_history[-1]["role"] != "assistant":
                logger.warning("Processing completed but final message is not from assistant!")
        else:
            logger.warning("Processing completed but message history is empty!")<|MERGE_RESOLUTION|>--- conflicted
+++ resolved
@@ -485,72 +485,6 @@
                     logger.debug(f"Unhandled message_delta: {chunk.delta}")
                     
             elif chunk.type == "message_stop":
-<<<<<<< HEAD
-                logger.info("Message_stop chunk received - finishing response")
-                # Add citations list at the end if there were any citations
-                if self.citations:
-                    citations_text = "\n\n**Citations**:\n"
-                    logger.debug(f"Full Citations: {self.citations}")
-
-                    # Process each citation
-                    for i, citation in enumerate(self.citations, 1):
-                        cited_text = getattr(citation, "cited_text", "")
-                        title = getattr(citation, "document_title", "")
-                        citations_text += f"[{i}] {title}:\n"
-
-                        # Since we're now storing only Arabic text in the document data,
-                        # we can directly use the cited text as Arabic and translate it
-                        arabic_text = cited_text
-
-                        try:
-                            # Translate the Arabic text to English
-                            english_translation = asyncio.run(translate_texts_parallel([arabic_text], "en", "ar"))[0]
-
-                            # Add both Arabic and English to the citations with extra newlines
-                            citations_text += f" Arabic: {arabic_text}\n\n"
-                            citations_text += f" English: {english_translation}\n"
-                        except Exception as e:
-                            # If translation fails, log the error and just show the Arabic text
-                            logger.error(f"Translation failed: {e}")
-                            citations_text += f" Arabic: {arabic_text}\n\n"
-                            citations_text += " English: [Translation unavailable]\n"
-
-                    assistant_text += citations_text
-                    yield citations_text
-
-                # We are done with the message.
-                # At this point the next thing we should log is
-
-                # Add the assistant's message to history
-                # This is both the text and the tool use calls.
-                content_blocks = []
-
-                # Only include text block if there's non-empty text
-                if assistant_text.strip():
-                    content_blocks.append({"type": "text", "text": assistant_text.strip()})
-
-                # Always include tool_calls in content blocks if present
-                # This ensures the tool use call is saved in the message history
-                if tool_calls:
-                    content_blocks.extend(tool_calls)
-
-                # Create the message content based on whether we have content blocks
-                message_content = None
-                if content_blocks:
-                    message_content = content_blocks
-                else:
-                    # If no content blocks, use a single empty text element
-                    message_content = [{"type": "text", "text": ""}]
-
-                # Create the assistant message for the message history
-                # Don't include tool_name in the message sent to Claude API
-                assistant_message = {"role": "assistant", "content": message_content}
-
-                logger.debug(f"Adding assistant message to history. Current history length: {len(self.message_history)}")
-                logger.debug(f"Assistant message content blocks: {len(message_content)}")
-
-                # Add to message history
-=======
                 if response_finished:
                     logger.warning("Received message_stop but response already finished - skipping")
                 else:
@@ -590,8 +524,7 @@
                 # Since we're now storing only Arabic text in the document data,
                 # we can directly use the cited text as Arabic and translate it
                 arabic_text = cited_text
-                
->>>>>>> 684faee3
+               
                 try:
                     # Translate the Arabic text to English
                     english_translation = asyncio.run(translate_texts_parallel([arabic_text], "en", "ar"))[0]
@@ -600,23 +533,6 @@
                     citations_text += f" Arabic: {arabic_text}\n\n"
                     citations_text += f" English: {english_translation}\n"
                 except Exception as e:
-<<<<<<< HEAD
-                    logger.error(f"Failed to append assistant message to history: {str(e)}")
-                    logger.error(f"assistant_message: {assistant_message}")
-                    logger.error(f"self.message_history type: {type(self.message_history)}")
-
-                # For logging, create a copy with tool_name for database storage
-                if tool_calls:
-                    logger.debug("Logging assistant message with tool_name")
-                    log_message = assistant_message.copy()
-                    log_message["tool_name"] = tool_calls[0]["name"]
-                    # Log the message with tool_name for database
-                    self._log_message(log_message)
-                else:
-                    logger.debug("Logging regular assistant message")
-                    # Log the regular message
-                    self._log_message(self.message_history[-1])
-=======
                     # If translation fails, log the error and just show the Arabic text
                     logger.error(f"Translation failed: {e}")
                     citations_text += f" Arabic: {arabic_text}\n\n"
@@ -642,7 +558,6 @@
         else:
             # If no content blocks, use a single empty text element
             message_content = [{"type": "text", "text": ""}]
->>>>>>> 684faee3
 
         # Create the assistant message for the message history
         # Don't include tool_name in the message sent to Claude API
