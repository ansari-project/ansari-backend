import asyncio
import json
import time
from typing import Generator

<<<<<<< HEAD
=======

>>>>>>> f76661f7
from ansari.agents.ansari import Ansari
from ansari.ansari_db import MessageLogger
from ansari.ansari_logger import get_logger
from ansari.config import Settings
from ansari.util.prompt_mgr import PromptMgr
<<<<<<< HEAD
from ansari.util.translation import translate_texts_parallel
=======
from ansari.util.translation import parse_multilingual_data, translate_texts_parallel
from ansari.util.general_helpers import get_language_from_text
>>>>>>> f76661f7

# Set up logging
logger = get_logger(__name__)


class AnsariClaude(Ansari):
    """Claude-based implementation of the Ansari agent."""

    def __init__(self, settings: Settings, message_logger: MessageLogger = None, json_format=False):
        """Initialize the Claude-based Ansari agent.

        Args:
            settings: Application settings
            message_logger: Optional message logger instance
            json_format: Whether to use JSON format for responses
        """
        # Call parent initialization
        super().__init__(settings, message_logger, json_format)

        # Log environment information for debugging
        try:
            import platform
<<<<<<< HEAD
            import sys

            import anthropic
=======
>>>>>>> f76661f7

            logger.info(f"Python version: {sys.version}")
            logger.info(f"Platform: {platform.platform()}")
            logger.info(f"Anthropic client version: {anthropic.__version__}")

            # Log API key configuration (safely)
            api_key_status = "Set" if hasattr(settings, "ANTHROPIC_API_KEY") and settings.ANTHROPIC_API_KEY else "Not set"
            logger.info(f"ANTHROPIC_API_KEY status: {api_key_status}")

            # Log model configuration
            logger.info(f"Using model: {settings.ANTHROPIC_MODEL}")
        except Exception as e:
            logger.error(f"Error logging environment info: {str(e)}")

        # Initialize Claude-specific client
        try:
            self.client = anthropic.Anthropic()
            logger.debug("Successfully initialized Anthropic client")
        except Exception as e:
            logger.error(f"Error initializing Anthropic client: {str(e)}")
            raise

        # Convert tool descriptions to Claude format
        self.tools = [self._convert_tool_format(x) for x in self.tools]
        logger.debug(f"Converted {len(self.tools)} tools to Claude format")

        # Initialize empty message history for Claude (no system message)
        self.message_history = []

        # Initialize citation tracking
        self.citations = []

    def validate_message(self, message):
        """Validates message structure for consistency before logging.

        This method ensures that messages have the expected structure based on their role
        and type, which helps maintain consistency between in-memory and database
        representations.

        Args:
            message: The message to validate

        Returns:
            bool: True if the message is valid, False otherwise
        """
        logger.debug(f"Validating message with role: {message.get('role', 'unknown')}")

        if not isinstance(message, dict):
            logger.warning(f"Message must be a dictionary, got {type(message)}")
            return False

        if "role" not in message:
            logger.warning("Message must have a role")
            return False

        if "content" not in message:
            logger.warning(f"Message with role '{message['role']}' must have content")
            return False

        role = message["role"]
        content = message["content"]
        logger.debug(f"Validating {role} message with content type: {type(content)}")

        # Assistant messages should have list content with typed blocks
        if role == "assistant":
            if not isinstance(content, list):
                logger.warning(f"Assistant message content should be a list, got {type(content)}")
                logger.debug(f"Invalid assistant content: {content}")
                return False

            # Check if any block is missing a type
            for i, block in enumerate(content):
                logger.debug(f"Validating assistant content block {i} of type: {type(block)}")

                if not isinstance(block, dict):
                    logger.warning(f"Assistant message content block {i} must be a dict, got {type(block)}")
                    return False

                if "type" not in block:
                    logger.warning(f"Assistant message content block {i} must have a type")
                    logger.debug(f"Invalid block without type: {block}")
                    return False

                # Text blocks must have text
                if block["type"] == "text" and "text" not in block:
                    logger.warning(f"Text block {i} must have text")
                    logger.debug(f"Invalid text block: {block}")
                    return False

                # Tool use blocks must have id, name, and input
                if block["type"] == "tool_use":
                    if "id" not in block:
                        logger.warning(f"Tool use block {i} must have an id")
                        logger.debug(f"Invalid tool use block: {block}")
                        return False
                    if "name" not in block:
                        logger.warning(f"Tool use block {i} must have a name")
                        logger.debug(f"Invalid tool use block: {block}")
                        return False
                    if "input" not in block:
                        logger.warning(f"Tool use block {i} must have input")
                        logger.debug(f"Invalid tool use block: {block}")
                        return False

        # User messages with tool results should have the right structure
        if role == "user" and isinstance(content, list):
            tool_result_blocks = [b for b in content if b.get("type") == "tool_result"]
            logger.debug(f"Found {len(tool_result_blocks)} tool result blocks in user message")

            if tool_result_blocks:
                for i, block in enumerate(tool_result_blocks):
                    if "tool_use_id" not in block:
                        logger.warning(f"Tool result block {i} must have a tool_use_id")
                        logger.debug(f"Invalid tool result block: {block}")
                        return False
                    if "content" not in block:
                        logger.warning(f"Tool result block {i} must have content")
                        logger.debug(f"Invalid tool result block: {block}")
                        return False

        logger.debug(f"Message validation successful for {role} message")
        return True

    def _log_message(self, message):
        """Log a message using the message_logger with complete representation from message_history.

        This ensures that the messages logged to the database match what's in the message_history.
        The database will store this in a flattened format which will be reconstructed during retrieval.
        """
        logger.debug(
            f"_log_message called with message role: {message.get('role')}, "
            f"content type: {type(message.get('content'))}, "
            f"message_history length: {len(self.message_history)}"
        )

        if not self.message_logger:
            logger.warning("No message_logger available, skipping message logging")
            return

        # Validate message structure
        if not self.validate_message(message):
            logger.warning(f"Invalid message structure: {message}")
            return

        logger.info(f"Logging {message}")
        content = message["content"]
        tool_details = []
        ref_list = []
        tool_name = message.get("tool_name", None)

        # Handle different message content formats
        if isinstance(content, list):
            ref_list = [block for block in content if block.get("type") == "document"]
            logger.debug(f"Found {len(ref_list)} document blocks in message")

            # Extract tool details from content for assistant messages
            if message["role"] == "assistant":
                tool_use_blocks = [block for block in content if block.get("type") == "tool_use"]
                logger.debug(f"Found {len(tool_use_blocks)} tool_use blocks in assistant message")
                # If we have tool use blocks, properly extract and format their details
                if tool_use_blocks:
                    tool_name = tool_use_blocks[0].get("name")
                    tool_details = {
                        "id": tool_use_blocks[0].get("id"),
                        "type": "function",
                        "function": {
                            "name": tool_use_blocks[0].get("name"),
                            "arguments": json.dumps(tool_use_blocks[0].get("input", {})),
                        },
                    }
            # Extract tool result details for user messages
            elif message["role"] == "user":
                tool_result_blocks = [block for block in content if block.get("type") == "tool_result"]
                logger.debug(f"Found {len(tool_result_blocks)} tool_result blocks in user message")
                if tool_result_blocks:
                    tool_details = tool_result_blocks

        # Log the message with appropriate structure
        try:
            self.message_logger.log(
                role=message["role"],
                content=content,
                tool_name=tool_name,
                tool_details=tool_details,
                ref_list=ref_list,
            )
            logger.debug(f"Successfully logged message with role: {message['role']}")
        except Exception as e:
            logger.error(f"Error logging message: {str(e)}")
            logger.error(f"Message that failed to log: {message}")

    def replace_message_history(self, message_history: list[dict], use_tool=True, stream=True):
        """
        Replaces the current message history (stored in Ansari) with the given message history,
        and then processes it to generate a response from Ansari.
        """
        # AnsariClaude doesn't use system message, so we don't need to prefix it
        self.message_history = message_history

        for m in self.process_message_history(use_tool, stream):
            if m:
                yield m

    def _convert_tool_format(self, tool):
        """Convert from OpenAI's function calling format to Claude's format.

        OpenAI format:
        {
            "type": "function",
            "function": {
                "name": "get_weather",
                "description": "...",
                "parameters": {
                    "type": "object",
                    "properties": {...},
                    "required": [...]
                }
            }
        }

        Claude format:
        {
            "name": "get_weather",
            "description": "...",
            "input_schema": {
                "type": "object",
                "properties": {...},
                "required": [...]
            }
        }
        """
        return {
            "name": tool["function"]["name"],
            "description": tool["function"]["description"],
            "input_schema": tool["function"]["parameters"],
        }

    def process_tool_call(self, tool_name: str, tool_args: dict, tool_id: str):
        """Process a tool call and return its result as a list."""
        if tool_name not in self.tool_name_to_instance:
            logger.warning(f"Unknown tool name: {tool_name}")
            return ([], [])

        try:
            query = tool_args["query"]  # tool_args is now a dict, not a string

        except KeyError as e:  # Remove JSONDecodeError since we're not parsing JSON
            logger.error(f"Failed to parse tool arguments: {e}")
            logger.error(f"Raw arguments: {tool_args}")
            raise

        tool_instance = self.tool_name_to_instance[tool_name]

        # Get raw results
        results = tool_instance.run(query)

        # Format results in different ways
        tool_result = tool_instance.format_as_tool_result(results)
        reference_list = tool_instance.format_as_ref_list(results)

        if not reference_list:
            return (tool_result, [])

        logger.info(f"Got {len(reference_list)} results from {tool_name}")

        # Return results
        return (tool_result, reference_list)

    def process_one_round(self) -> Generator[str, None, None]:
        """Process one round of conversation.

        Yields:
            Chunks of the response text

        Side effect:
            - Updates the message history with at most one user message and one assistant message
            - Logs these messages once they're complete
        """
        # ======================================================================
        # 1. API REQUEST PREPARATION AND EXECUTION
        # ======================================================================
        prompt_mgr = PromptMgr()
        system_prompt = prompt_mgr.bind("system_msg_claude").render()

        logger.info(f"Sending messages to Claude: {json.dumps(self.message_history, indent=2)}")

        # Create API request parameters
        params = {
            "model": self.settings.ANTHROPIC_MODEL,
            "system": system_prompt,
            "messages": self.message_history,
            "max_tokens": 4096,
            "temperature": 0.0,
            "stream": True,  # Always stream
        }
        params["tools"] = self.tools

        # Log API request parameters (excluding the full message history for brevity)
        logger_params = params.copy()
        logger_params["messages"] = f"[{len(self.message_history)} messages]"
        logger_params["system"] = system_prompt[:100] + "..." if len(system_prompt) > 100 else system_prompt
        logger.info(f"API request parameters: {logger_params}")

        failures = 0
        response = None
        start_time = time.time()

        # Retry loop for API calls
        while not response:
            try:
                logger.debug("Calling Anthropic API...")
                response = self.client.messages.create(**params)
                elapsed = time.time() - start_time
                logger.info(f"API connection established after {elapsed:.2f}s")
            except Exception as e:
                failures += 1
                elapsed = time.time() - start_time
                logger.warning(f"API call failed after {elapsed:.2f}s: {str(e)}")
                logger.error(f"Error type: {type(e).__name__}")

                if hasattr(e, "__dict__"):
                    logger.error(f"Error details: {e.__dict__}")

                if failures >= self.settings.MAX_FAILURES:
                    logger.error("Max retries exceeded")
                    raise

                logger.info("Retrying in 5 seconds...")
                time.sleep(5)
                continue

        # ======================================================================
        # 2. INITIALIZE STATE VARIABLES
        # ======================================================================
        # Variables to accumulate complete messages before adding to history
        assistant_text = ""  # Accumulated assistant response text
        tool_calls = []  # List of complete tool calls
        response_finished = False  # Flag to prevent duplicate processing

        # Variables for processing the streaming response
        current_tool = None  # Current tool being processed
        current_json = ""  # Accumulated JSON for current tool

        logger.info("Processing response chunks")

        """ Warning: This is probably the most complex code in all of Ansari. 

        This is a finite state machine that processes the response chunks.

        A summary of what the code does is: 
    
        - If it's a content block start and it's a tool call, capture the key parameters of the tool call. 
        - If it's a content block delta that is text, add the text to the assistant's message. 
        - If it's a content block delta that is a citation, add the citation to the citations list and 
         yield a string that represents the citation.
         - If it's tool parameters, accumulate the tool paramters into the current tool.  

        """
        logger.debug("Starting to process response stream")
        chunk_count = 0
        content_block_count = 0
        message_delta_count = 0

<<<<<<< HEAD
=======
        # ======================================================================
        # 3. PROCESS STREAMING RESPONSE (STATE MACHINE)
        # ======================================================================
        # This is a finite state machine that processes different types of chunks:
        # - content_block_start: Start of a content block (text or tool_use)
        # - content_block_delta: Updates to content (text, citations, tool JSON)
        # - content_block_stop: End of a content block
        # - message_delta: Top-level message updates, including termination
        # - message_stop: Final message termination
>>>>>>> f76661f7
        for chunk in response:
            chunk_count += 1
            logger.debug(f"Processing chunk #{chunk_count} of type: {chunk.type}")

            if chunk.type == "content_block_start":
                content_block_count += 1
                logger.debug(f"Content block #{content_block_count} start: {getattr(chunk.content_block, 'type', 'unknown')}")

                if (
                    hasattr(chunk, "content_block")
                    and hasattr(chunk.content_block, "type")
                    and chunk.content_block.type == "tool_use"
                ):
                    # Start of a tool call
                    logger.info(f"Starting tool call with id: {chunk.content_block.id}, name: {chunk.content_block.name}")
                    current_tool = {
                        "type": "tool_use",
                        "id": chunk.content_block.id,
                        "name": chunk.content_block.name,
                    }
                    logger.debug(f"Starting tool call: {current_tool}")
                else:
                    logger.debug(f"Content block start but not a tool use: {chunk}")

            elif chunk.type == "content_block_delta":
                if hasattr(chunk.delta, "text"):
                    text = chunk.delta.text
                    assistant_text += text
                    logger.debug(f"Adding text delta: '{text[:20]}...' (truncated)")
                    yield text
                elif getattr(chunk.delta, "type", None) == "citations_delta":
                    # Process citation delta
                    citation = chunk.delta.citation
                    self.citations.append(citation)
                    citation_ref = f" [{len(self.citations)}] "
                    assistant_text += citation_ref
                    logger.debug(f"Adding citation reference: {citation_ref}")
                    yield citation_ref
                elif hasattr(chunk.delta, "partial_json"):
                    # Accumulate JSON for tool arguments
                    current_json += chunk.delta.partial_json
                    logger.debug(f"Accumulating JSON for tool, current length: {len(current_json)}")
                else:
                    logger.debug(f"Unhandled content_block_delta: {chunk.delta}")

            elif chunk.type == "content_block_stop":
                logger.debug("Content block stop received")
                if current_tool:
                    try:
                        logger.debug(f"Parsing accumulated JSON for tool: {current_json[:50]}... (truncated)")
                        arguments = json.loads(current_json)
                        logger.debug(f"Tool arguments: {arguments}")
                        current_tool["input"] = arguments
                        tool_calls.append(current_tool)
                        logger.info(f"Added tool call to queue, total: {len(tool_calls)}")

                        # Reset for next tool
                        current_tool = None
                        current_json = ""

                    except Exception as e:
                        error_msg = f"Tool call failed: {str(e)}"
                        logger.error(error_msg)
                        logger.error(f"Failed JSON: {current_json}")
                        raise

            elif chunk.type == "message_delta":
                message_delta_count += 1
                logger.debug(f"Message delta #{message_delta_count} received")

                if hasattr(chunk.delta, "stop_reason"):
                    logger.debug(f"Message delta has stop_reason: {chunk.delta.stop_reason}")
                    # Handle both "end_turn" and "tool_use" stop reasons the same way
                    if chunk.delta.stop_reason in ["end_turn", "tool_use"]:
                        if response_finished:
                            logger.warning(
                                f"Received {chunk.delta.stop_reason} stop_reason but response already finished - skipping"
                            )
                        else:
                            logger.info(f"Message delta has stop_reason {chunk.delta.stop_reason} - finishing response")
                            # The same finishing logic as message_stop will happen here
                            # This handles the production case where message_stop isn't sent
                            citations_text = self._finish_response(assistant_text, tool_calls)
                            response_finished = True
                            if citations_text:
                                yield citations_text
                elif hasattr(chunk.delta, "text"):
                    text = chunk.delta.text
                    assistant_text += text
                    logger.debug(f"Adding message delta text: '{text[:20]}...' (truncated)")
                    yield text
                else:
                    logger.debug(f"Unhandled message_delta: {chunk.delta}")

            elif chunk.type == "message_stop":
                if response_finished:
                    logger.warning("Received message_stop but response already finished - skipping")
                else:
                    logger.info("Message_stop chunk received - finishing response")
                    # Call the extracted method to handle message completion
                    citations_text = self._finish_response(assistant_text, tool_calls)
                    response_finished = True
                    if citations_text:
                        yield citations_text

    def _finish_response(self, assistant_text, tool_calls):
        """Handle the completion of a response, adding citations and processing tool calls.

        This method is called when a message stops, via any of these events:
        - message_stop chunk
        - message_delta with stop_reason 'end_turn'
        - message_delta with stop_reason 'tool_use'

        Args:
            assistant_text: The accumulated text from the assistant
            tool_calls: List of tool calls to process

        Returns:
            The citations text that was added, if any, or None
        """
        citations_text = None

        # Add citations list at the end if there were any citations
        if self.citations:
            citations_text = "\n\n**Citations**:\n"
            logger.debug(f"Full Citations: {self.citations}")

            # Process each citation
            for i, citation in enumerate(self.citations, 1):
                cited_text = getattr(citation, "cited_text", "")
                title = getattr(citation, "document_title", "")
                citations_text += f"[{i}] {title}:\n"

<<<<<<< HEAD
                # Since we're now storing only Arabic text in the document data,
                # we can directly use the cited text as Arabic and translate it
                arabic_text = cited_text
               
=======
                # First, try to parse the citation as a multilingual JSON object
                # This handles cases where Claude cites entire document content (which should be JSON)
>>>>>>> f76661f7
                try:
                    # Attempt to parse as JSON
                    multilingual_data = parse_multilingual_data(cited_text)
                    logger.debug(f"Successfully parsed multilingual data: {multilingual_data}")
                    
                    # Extract Arabic and English text
                    arabic_text = multilingual_data.get("ar", "")
                    english_text = multilingual_data.get("en", "")
                    
                    # Add Arabic text if available
                    if arabic_text:
                        citations_text += f" Arabic: {arabic_text}\n\n"
                    
                    # Add English text if available, otherwise translate from Arabic
                    if english_text:
                        citations_text += f" English: {english_text}\n\n"
                    elif arabic_text:
                        english_translation = asyncio.run(translate_texts_parallel([arabic_text], "en", "ar"))[0]
                        citations_text += f" English: {english_translation}\n\n"
                    
                except json.JSONDecodeError:
                    # Handle as plain text (Claude sometimes cites substrings which won't be valid JSON)
                    logger.debug(f"Citation is not valid JSON - treating as plain text: {cited_text[:100]}...")
                    
                    # Try to detect the language and handle accordingly
                    try:
                        # Use the imported function
                        lang = get_language_from_text(cited_text)
                        if lang == "ar":
                            # It's Arabic text
                            arabic_text = cited_text
                            citations_text += f" Arabic: {arabic_text}\n\n"
                            
                            # Translate to English
                            try:
                                english_translation = asyncio.run(translate_texts_parallel([arabic_text], "en", "ar"))[0]
                                citations_text += f" English: {english_translation}\n\n"
                            except Exception as e:
                                logger.error(f"Translation failed: {e}")
                                citations_text += " English: [Translation unavailable]\n\n" 
                        else:
                            # It's likely English or other language - just show as is
                            citations_text += f" Text: {cited_text}\n\n"
                    except Exception as e:
                        # If language detection fails, default to treating as English
                        logger.error(f"Language detection failed: {e}")
                        citations_text += f" Text: {cited_text}\n\n"
                    
                except Exception as e:
                    # Log other errors clearly
                    logger.error(f"Citation processing error: {str(e)}")
                    logger.error(f"Raw citation data: {cited_text}")
                    citations_text += f" Text: {cited_text}\n\n"

        # Add the assistant's message to history
        # This is both the text and the tool use calls.
        content_blocks = []

        # Only include text block if there's non-empty text
        assistant_content = assistant_text.strip()
        
        # If we have citations, append them to the assistant text
        if citations_text:
            # Make sure we have a gap between assistant text and citations
            if assistant_content:
                assistant_content += "\n\n" 
            assistant_content += citations_text
        
        # Add the complete text (assistant text + citations) to content blocks
        if assistant_content:
            content_blocks.append({"type": "text", "text": assistant_content})

        # Always include tool_calls in content blocks if present
        # This ensures the tool use call is saved in the message history
        if tool_calls:
            content_blocks.extend(tool_calls)

        # Create the message content based on whether we have content blocks
        message_content = None
        if content_blocks:
            message_content = content_blocks
        else:
            # If no content blocks, use a single empty text element
            message_content = [{"type": "text", "text": ""}]

        # Create the assistant message for the message history
        # Don't include tool_name in the message sent to Claude API
        assistant_message = {"role": "assistant", "content": message_content}

        logger.debug(f"Adding assistant message to history. Current history length: {len(self.message_history)}")
        logger.debug(f"Assistant message content blocks: {len(message_content)}")

        # Add to message history
        try:
            self.message_history.append(assistant_message)
            logger.debug(f"Successfully added assistant message. New history length: {len(self.message_history)}")
            logger.debug(f"Last message in history role: {self.message_history[-1]['role']}")
        except Exception as e:
            logger.error(f"Failed to append assistant message to history: {str(e)}")
            logger.error(f"assistant_message: {assistant_message}")
            logger.error(f"self.message_history type: {type(self.message_history)}")

        # For logging, create a copy with tool_name for database storage
        if tool_calls:
            logger.debug("Logging assistant message with tool_name")
            log_message = assistant_message.copy()
            log_message["tool_name"] = tool_calls[0]["name"]
            # Log the message with tool_name for database
            self._log_message(log_message)
        else:
            logger.debug("Logging regular assistant message")
            # Log the regular message
            self._log_message(self.message_history[-1])

        # Process any accumulated tool calls
        # Note: We only create a user message if there were tool calls?
        if tool_calls:
            logger.debug(f"Processing {len(tool_calls)} accumulated tool calls")
            for tc in tool_calls:
                try:
                    # Process the tool call
                    (tool_result, reference_list) = self.process_tool_call(tc["name"], tc["input"], tc["id"])

                    logger.info(f"Reference list: {json.dumps(reference_list, indent=2)}")

                    # Check what type of data we're dealing with
                    document_blocks = []
                    logger.debug(f"Reference list type: {type(reference_list)}")
                    if reference_list and len(reference_list) > 0:
                        logger.debug(f"First reference item type: {type(reference_list[0])}")

                    # All references are now dictionaries, so we can directly use them
                    document_blocks = reference_list

                    # Store the tool call details in the assistant message for proper reconstruction
                    # This ensures the database has the tool_use data needed for replay
                    # We'll use these values directly when needed

                    # Add tool result and document blocks in the same message
                    self.message_history.append(
                        {
                            "role": "user",
                            "content": [
                                {
                                    "type": "tool_result",
                                    "tool_use_id": tc["id"],
                                    "content": "Please see the references below.",
                                }
                            ]
                            + document_blocks,
                        }
                    )
                    # Log the tool result message with tool details to ensure proper saving
                    self._log_message(self.message_history[-1])

                except Exception as e:
                    logger.error(f"Error processing tool call: {str(e)}")
                    # Add error as tool result
                    self.message_history.append(
                        {
                            "role": "user",
                            "content": [
                                {
                                    "type": "tool_result",
                                    "tool_use_id": tc["id"],
                                    "content": [{"type": "text", "text": str(e)}],
                                }
                            ],
                        }
                    )
                    # Log the error message
                    self._log_message(self.message_history[-1])

        return citations_text

    def process_message_history(self, use_tool=True, stream=True):
        """
        This is the main loop that processes the message history.
        It yields from the process_one_round method until the last message is an assistant message.
        The assumption coming in to this is that it ends with a user message.
        """
        logger.info("Starting process_message_history")
        logger.debug(f"Initial message history length: {len(self.message_history)}")

        if len(self.message_history) > 0:
            logger.debug(f"Last message role: {self.message_history[-1]['role']}")
            last_role = self.message_history[-1]["role"]
            if last_role == "assistant":
                logger.info("Message history already ends with assistant message, no processing needed")

        count = 0
        # Store the previous state of the entire message history for simple comparison
        prev_history_json = json.dumps(self.message_history)

        # Track tool_use_ids to ensure tool_result blocks have matching tool_use blocks
        tool_use_ids = set()

        # First pass: collect all tool_use IDs
        for msg in self.message_history:
            if msg.get("role") == "assistant" and isinstance(msg.get("content"), list):
                for block in msg["content"]:
                    if isinstance(block, dict) and block.get("type") == "tool_use" and "id" in block:
                        tool_use_ids.add(block["id"])
                        logger.debug(f"Found tool_use block with ID: {block['id']}")

        logger.debug(f"Found tool_use_ids: {tool_use_ids}")

        # Second pass: ensure all messages have proper format for the API
        for i in range(len(self.message_history)):
            msg = self.message_history[i]

            # All assistant messages must use the block format
            if msg.get("role") == "assistant":
                if isinstance(msg.get("content"), str):
                    # Convert string to text block
                    self.message_history[i]["content"] = [{"type": "text", "text": msg["content"]}]
                elif isinstance(msg.get("content"), list):
                    # Check if content is already in correct format with blocks having "type" field
                    has_valid_blocks = all(isinstance(item, dict) and "type" in item for item in msg["content"])
                    if not has_valid_blocks:
                        # If not blocks, convert the whole list to a text block
                        logger.warning(f"Fixing assistant message with improper content format: {msg['content']}")
                        self.message_history[i]["content"] = [{"type": "text", "text": str(msg["content"])}]
                else:
                    # Convert any other content type to text block
                    self.message_history[i]["content"] = [{"type": "text", "text": str(msg["content"])}]

            # User messages with tool_result need to have matching tool_use blocks
            elif msg.get("role") == "user" and isinstance(msg.get("content"), list):
                fixed_content = []
                has_invalid_tool_result = False

                for block in msg["content"]:
                    # Check if this is a tool_result block
                    is_tool_result = isinstance(block, dict) and (block.get("type") == "tool_result" or "tool_use_id" in block)

                    if is_tool_result:
                        # Ensure it has type field
                        if "type" not in block:
                            block["type"] = "tool_result"
                            logger.warning("Added missing 'type': 'tool_result' to block")

                        # Check if the tool_use_id exists in our collected IDs
                        if "tool_use_id" in block and block["tool_use_id"] not in tool_use_ids:
                            has_invalid_tool_result = True
                            logger.warning(f"Found tool_result with ID {block['tool_use_id']} but no matching tool_use block")
                            # Skip this block - it has no matching tool_use
                            continue

                    # Keep this block
                    fixed_content.append(block)

                # If we had to remove invalid tool_result blocks and now have an empty list,
                # replace with a simple text message
                if has_invalid_tool_result:
                    if not fixed_content:
                        self.message_history[i]["content"] = "Tool result (missing matching tool_use)"
                    else:
                        self.message_history[i]["content"] = fixed_content

        # Check if the last message is a user message and needs to be logged.
        # This check avoids double-logging the user message which is already logged in the parent Ansari.process_input method
        if len(self.message_history) > 0 and self.message_history[-1]["role"] == "user":
            # Check if this message was logged by parent class by inspecting if it exists in the logger
            should_log = True
            if self.message_logger and hasattr(self.message_logger, "messages"):
                # If the last logged message in the logger matches the last message in history, don't log it again
                if (
                    len(self.message_logger.messages) > 0
                    and self.message_logger.messages[-1]["role"] == "user"
                    and self.message_logger.messages[-1]["content"] == self.message_history[-1]["content"]
                ):
                    should_log = False

            if should_log:
                # Log the message if needed
                self._log_message(self.message_history[-1])

        logger.debug(f"Starting message processing loop with history length: {len(self.message_history)}")
        if len(self.message_history) > 0:
            logger.debug(f"Last message role before loop: {self.message_history[-1]['role']}")
        else:
            logger.warning("Message history is empty before processing loop")

<<<<<<< HEAD
        while len(self.message_history) > 0 and self.message_history[-1]["role"] != "assistant":
=======
        # Add a max_iterations limit to prevent infinite loops
        max_iterations = 10  # Reasonable upper limit based on expected conversation flow
        while len(self.message_history) > 0 and self.message_history[-1]["role"] != "assistant" and count < max_iterations:
>>>>>>> f76661f7
            logger.info(f"Processing message iteration: {count}")
            logger.debug("Current message history:\n" + "-" * 60)
            for i, msg in enumerate(self.message_history):
                logger.debug(f"Message {i}:\n{json.dumps(msg, indent=2)}")
            logger.debug("-" * 60)

            # This is pretty complicated so leaving a comment.
            # We want to yield from so that we can send the sequence through the input
            # Also use tools only if we haven't tried too many times (failure)
            #  and if the last message was not from the tool (success!)
            logger.debug("Calling process_one_round()")

            try:
                yield from self.process_one_round()
                logger.debug(f"After process_one_round(), message history length: {len(self.message_history)}")
                
                # Simple check - compare entire message history with previous state
                current_history_json = json.dumps(self.message_history)
                
                # Check if message_history is identical to previous iteration
                if current_history_json == prev_history_json:
                    logger.warning("Message history hasn't changed since last iteration - loop detected!")
                    
                    # Add a text-only message indicating the loop
                    self.message_history.append({
                        "role": "assistant", 
                        "content": [{"type": "text", "text": "I got stuck in a loop. Let me try again or please rephrase your question."}]
                    })
                    # Log this message
                    self._log_message(self.message_history[-1])
                    # Break out of the loop
                    break
                
                # Update previous state for next iteration comparison
                prev_history_json = current_history_json
                
                if len(self.message_history) > 0:
                    logger.debug(f"Last message role after process_one_round: {self.message_history[-1]['role']}")
                else:
                    logger.warning("Message history is empty after process_one_round!")
            except Exception as e:
                logger.error(f"Error in process_one_round: {str(e)}")
                # Don't raise - log and continue to avoid breaking the loop

            count += 1
            logger.debug(f"Completed iteration {count} of message processing")

        # Log the final state after processing completes
        logger.info(f"Finished process_message_history after {count} iterations")
        logger.debug(f"Final message history length: {len(self.message_history)}")

<<<<<<< HEAD
=======
        # Check if we hit the iteration limit
        if count >= max_iterations:
            logger.warning(f"Hit max iterations limit ({max_iterations}). Check for processing issues.")

>>>>>>> f76661f7
        if len(self.message_history) > 0:
            logger.info(f"Final message role: {self.message_history[-1]['role']}")
            if self.message_history[-1]["role"] != "assistant":
                logger.warning("Processing completed but final message is not from assistant!")
        else:
            logger.warning("Processing completed but message history is empty!")<|MERGE_RESOLUTION|>--- conflicted
+++ resolved
@@ -3,21 +3,13 @@
 import time
 from typing import Generator
 
-<<<<<<< HEAD
-=======
-
->>>>>>> f76661f7
 from ansari.agents.ansari import Ansari
 from ansari.ansari_db import MessageLogger
 from ansari.ansari_logger import get_logger
 from ansari.config import Settings
 from ansari.util.prompt_mgr import PromptMgr
-<<<<<<< HEAD
-from ansari.util.translation import translate_texts_parallel
-=======
 from ansari.util.translation import parse_multilingual_data, translate_texts_parallel
 from ansari.util.general_helpers import get_language_from_text
->>>>>>> f76661f7
 
 # Set up logging
 logger = get_logger(__name__)
@@ -40,12 +32,6 @@
         # Log environment information for debugging
         try:
             import platform
-<<<<<<< HEAD
-            import sys
-
-            import anthropic
-=======
->>>>>>> f76661f7
 
             logger.info(f"Python version: {sys.version}")
             logger.info(f"Platform: {platform.platform()}")
@@ -409,8 +395,6 @@
         content_block_count = 0
         message_delta_count = 0
 
-<<<<<<< HEAD
-=======
         # ======================================================================
         # 3. PROCESS STREAMING RESPONSE (STATE MACHINE)
         # ======================================================================
@@ -420,7 +404,6 @@
         # - content_block_stop: End of a content block
         # - message_delta: Top-level message updates, including termination
         # - message_stop: Final message termination
->>>>>>> f76661f7
         for chunk in response:
             chunk_count += 1
             logger.debug(f"Processing chunk #{chunk_count} of type: {chunk.type}")
@@ -554,15 +537,8 @@
                 title = getattr(citation, "document_title", "")
                 citations_text += f"[{i}] {title}:\n"
 
-<<<<<<< HEAD
-                # Since we're now storing only Arabic text in the document data,
-                # we can directly use the cited text as Arabic and translate it
-                arabic_text = cited_text
-               
-=======
                 # First, try to parse the citation as a multilingual JSON object
                 # This handles cases where Claude cites entire document content (which should be JSON)
->>>>>>> f76661f7
                 try:
                     # Attempt to parse as JSON
                     multilingual_data = parse_multilingual_data(cited_text)
@@ -847,13 +823,9 @@
         else:
             logger.warning("Message history is empty before processing loop")
 
-<<<<<<< HEAD
-        while len(self.message_history) > 0 and self.message_history[-1]["role"] != "assistant":
-=======
         # Add a max_iterations limit to prevent infinite loops
         max_iterations = 10  # Reasonable upper limit based on expected conversation flow
         while len(self.message_history) > 0 and self.message_history[-1]["role"] != "assistant" and count < max_iterations:
->>>>>>> f76661f7
             logger.info(f"Processing message iteration: {count}")
             logger.debug("Current message history:\n" + "-" * 60)
             for i, msg in enumerate(self.message_history):
@@ -905,13 +877,10 @@
         logger.info(f"Finished process_message_history after {count} iterations")
         logger.debug(f"Final message history length: {len(self.message_history)}")
 
-<<<<<<< HEAD
-=======
         # Check if we hit the iteration limit
         if count >= max_iterations:
             logger.warning(f"Hit max iterations limit ({max_iterations}). Check for processing issues.")
 
->>>>>>> f76661f7
         if len(self.message_history) > 0:
             logger.info(f"Final message role: {self.message_history[-1]['role']}")
             if self.message_history[-1]["role"] != "assistant":
